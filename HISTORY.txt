# RCSB_UTILS_CONFIG HISTORY

22-Aug-2018  - V0.10 Split off from py-rcsb_db
26-Aug-2018  - V0.11 Tweak testing configuration
 3-Oct-2018  - V0.12 Add YAML support, roundtrip translation, and injection
                     of environmental variables for ini/configparser format files.
10-Oct-2018  - V0.13 Added methods getConfigPath() adn getMockTopPath()
23-Oct-2018  - V0.14 Fix export method for configparser() style configuration files
26-Oct-2018  - V0.15 Improve default configuration format handling
 4-Jan-2019  - V0.16 Add optional arguments to getPath(...,prefixName=None, prefixSectionName=None)
                     Add methods getDefaultSectionName(), replaceSectionName(), and getSectionNameReplacement()
10-Mar-2019  - V0.17 Add getEnvValue() method to dereference an option as an environmental variable
21-Jun-2019  - V0.18 Change development workflow
11-Aug-2019  - V0.19 Add support for configuration secrets
12-Aug-2019  - V0.20 Revise naming API, update documentation and dependencies
13-Aug-2019  - V0.21 Recognize options with leading underscores as secrets.
20-Aug-2019  - V0.22 Add append config method, check for protocol scheme and leading / before preppending path details.
29-Aug-2019  - V0.23 Update dependency to fix py27 issue
30-Aug-2019  - V0.24 Make the default for yaml roundrip False
23-Nov-2019  - V0.25 Update pipeline to py38
14-Dec-2019  - V0.26 Report missing environmental variable lookups as errors.
14-Dec-2019  - V0.27 Improve error reporting for key processing
14-Dec-2019  - V0.28 Further simplify error reporting for missing or bad security key
14-Dec-2019  - V0.29 Quiet troubleshooting output
31-Jan-2020  - V0.30 Add automatic fallback feature for underscore qualified options.
 3-Feb-2020  - V0.31 Add a reserved option to support one level of automatically incorporated configuration.
 3-Feb-2020  - V0.32 Use a generic temporary directory of incorporated configs if cache is not explicitly pathed.
 3-Feb-2020  - V0.33 Change defaults for cache behavior.
13-May-2020  - V0.34 Update dependencies
13-May-2020  - V0.35 Update dependencies
22-Aug-2021  - V0.36 Update install script and fix linting issues
 3-Mar-2022  - V0.37 Clean-up logging messages
 9-Jan-2023  - V0.38 Configuration changes to support tox 4 and testing python 3.9
<<<<<<< HEAD
16-Apr-2024  - V0.39 Update setuptools config
17-Apr-2024  - V0.40 Add support for reading in config file remotely
=======
16-Apr-2024  - V0.39 Update setuptools config
>>>>>>> b85ad952
<|MERGE_RESOLUTION|>--- conflicted
+++ resolved
@@ -31,9 +31,5 @@
 22-Aug-2021  - V0.36 Update install script and fix linting issues
  3-Mar-2022  - V0.37 Clean-up logging messages
  9-Jan-2023  - V0.38 Configuration changes to support tox 4 and testing python 3.9
-<<<<<<< HEAD
 16-Apr-2024  - V0.39 Update setuptools config
-17-Apr-2024  - V0.40 Add support for reading in config file remotely
-=======
-16-Apr-2024  - V0.39 Update setuptools config
->>>>>>> b85ad952
+17-Apr-2024  - V0.40 Add support for reading in config file remotely